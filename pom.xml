--- conflicted
+++ resolved
@@ -5,21 +5,12 @@
     <modelVersion>4.0.0</modelVersion>
 
     <groupId>io.vawlt</groupId>
-<<<<<<< HEAD
-    <artifactId>JavaCRS</artifactId>
-    <version>1.0-SNAPSHOT</version>
-    <packaging>pom</packaging>
-
-    <modules>
-        <module>core</module>
-=======
     <artifactId>javacrs256</artifactId>
     <version>1.0</version>
     <packaging>pom</packaging>
 
     <modules>
         <module>operations</module>
->>>>>>> 76ef7e18
     </modules>
 
     <properties>
@@ -29,111 +20,4 @@
         <pmdVersion>7.10.0</pmdVersion>
     </properties>
 
-<<<<<<< HEAD
-    <build>
-        <plugins>
-            <!-- PMD -->
-            <plugin>
-                <groupId>org.apache.maven.plugins</groupId>
-                <artifactId>maven-pmd-plugin</artifactId>
-                <version>3.26.0</version>
-                <dependencies>
-                    <dependency>
-                        <groupId>net.sourceforge.pmd</groupId>
-                        <artifactId>pmd-core</artifactId>
-                        <version>${pmdVersion}</version>
-                    </dependency>
-                    <dependency>
-                        <groupId>net.sourceforge.pmd</groupId>
-                        <artifactId>pmd-java</artifactId>
-                        <version>${pmdVersion}</version>
-                    </dependency>
-                    <dependency>
-                        <groupId>net.sourceforge.pmd</groupId>
-                        <artifactId>pmd-javascript</artifactId>
-                        <version>${pmdVersion}</version>
-                    </dependency>
-                    <dependency>
-                        <groupId>net.sourceforge.pmd</groupId>
-                        <artifactId>pmd-jsp</artifactId>
-                        <version>${pmdVersion}</version>
-                    </dependency>
-                </dependencies>
-            </plugin>
-
-            <!-- Checkstyle -->
-            <plugin>
-                <groupId>org.apache.maven.plugins</groupId>
-                <artifactId>maven-checkstyle-plugin</artifactId>
-                <version>3.2.1</version>
-                <configuration>
-                    <configLocation>google_checks.xml</configLocation>
-                    <consoleOutput>true</consoleOutput>
-                    <failsOnError>true</failsOnError>
-                    <linkXRef>false</linkXRef>
-                </configuration>
-                <executions>
-                    <execution>
-                        <id>validate</id>
-                        <phase>validate</phase>
-                        <goals>
-                            <goal>check</goal>
-                        </goals>
-                    </execution>
-                </executions>
-            </plugin>
-
-            <!-- Code Formatter Plugin -->
-            <plugin>
-                <groupId>net.revelc.code.formatter</groupId>
-                <artifactId>formatter-maven-plugin</artifactId>
-                <version>2.22.0</version>
-                <configuration>
-                    <configFile>${project.basedir}/eclipse-java-google-style.xml</configFile>
-                    <encoding>UTF-8</encoding>
-                </configuration>
-                <executions>
-                    <execution>
-                        <goals>
-                            <goal>format</goal>
-                        </goals>
-                    </execution>
-                </executions>
-            </plugin>
-
-            <plugin>
-                <groupId>com.github.spotbugs</groupId>
-                <artifactId>spotbugs-maven-plugin</artifactId>
-                <version>4.9.0.0</version>
-            </plugin>
-
-        </plugins>
-
-
-    </build>
-
-
-    <reporting>
-        <plugins>
-            <plugin>
-                <groupId>org.apache.maven.plugins</groupId>
-                <artifactId>maven-checkstyle-plugin</artifactId>
-                <version>3.3.1</version>
-                <reportSets>
-                    <reportSet>
-                        <reports>
-                            <report>checkstyle</report>
-                        </reports>
-                    </reportSet>
-                </reportSets>
-            </plugin>
-            <plugin>
-                <groupId>org.apache.maven.plugins</groupId>
-                <artifactId>maven-pmd-plugin</artifactId>
-                <version>3.21.2</version>
-            </plugin>
-        </plugins>
-    </reporting>
-=======
->>>>>>> 76ef7e18
 </project>